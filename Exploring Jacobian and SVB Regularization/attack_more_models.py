import torch
import pickle
from data_generators import data_loader_MNIST, data_loader_CIFAR10, data_loader_CIFAR100
from tools import ModelInfo
from attack_tools import fgsm_attack_test, pgd_attack_test

if __name__ == "__main__":
    # Device configuration, use GPU if available
    device = torch.device("cuda" if torch.cuda.is_available() else "cpu")

    # Set dataset
    # dataset = "mnist"
    dataset = "cifar10"
    # dataset = "cifar100"

    # Set attack
    # attack = "fgsm"
    attack = "pgd"

    if dataset == "mnist":
        _, test_loader = data_loader_MNIST()
    elif dataset == "cifar10":
        _, test_loader = data_loader_CIFAR10()
    elif dataset == "cifar100":
        _, test_loader = data_loader_CIFAR100()

    # Define the models
    model_names = [
        "model_no_reg_0",
        "model_l2_0",
        "model_jacobi_0",
        "model_jacobi_no_dropout_0",
        "model_svb_0",
        "model_no_reg_1",
        "model_l2_1",
        "model_jacobi_1",
        "model_jacobi_no_dropout_1",
        "model_svb_1",
        "model_no_reg_2",
        "model_l2_2",
        "model_jacobi_2",
        "model_jacobi_no_dropout_2",
        "model_svb_2",
<<<<<<< HEAD
        # "model_no_reg_3",
        # "model_l2_3",
        # # "model_jacobi_3",
        # "model_jacobi_no_dropout_3",
        # "model_svb_3",
        # "model_no_reg_4",
        # "model_l2_4",
        # "model_jacobi_4",
        # "model_jacobi_no_dropout_4",
        # "model_svb_4",
=======
        "model_no_reg_3",
        "model_l2_3",
        # "model_jacobi_3",
        "model_jacobi_no_dropout_3",
        "model_svb_3",
        "model_no_reg_4",
        "model_l2_4",
        "model_jacobi_4",
        "model_jacobi_no_dropout_4",
        "model_svb_4",
>>>>>>> dc8f06d3
    ]
    models = {name: ModelInfo(name, dataset) for name in model_names}

    # Load the trained models
    for model_name in model_names:
        models[model_name].model.load_state_dict(
            torch.load(f"./trained_{dataset}_models/{model_name}.pt")
        )
        models[model_name].model.to(device)
        models[model_name].model.eval()

    # Epsilons to use for FGSM attacks
    epsilons = [
        0,
        0.05,
        0.1,
        0.15,
        0.2,
        0.25,
        0.3,
        # 0.35,
        # 0.4,
        # 0.45,
        # 0.5,
        # 0.55,
        # 0.6,
        # 0.65,
        # 0.7,
        # 0.75,
    ]

    # Iterations to use for PGD attack
    iters_list = [0, 1, 2, 3, 5, 7, 10, 15, 20, 25, 30]

    # Perform attack and store results
    for model_name in model_names:
        print(f"Attacking model: {model_name} on dataset: {dataset}")

        # Store accuracies for all epsilons/iterations
        accuracies = []

        # Perform the attack for each epsilon/iteration
        if attack == "pgd":
            for iter in iters_list:
                acc = pgd_attack_test(
                    models[model_name].model,
                    device,
                    test_loader,
                    eps=32 / 255,  # The value from Hoffman 2019 is 32/255
                    alpha=1 / 255,  # The value from Hoffman 2019 is 1/255
                    iters=iter,
                    dataset=dataset,
                )
                accuracies.append(acc)
        elif attack == "fgsm":
            for eps in epsilons:
                acc = fgsm_attack_test(
                    models[model_name].model,
                    device,
                    test_loader,
                    epsilon=eps,
                    dataset=dataset,
                )
                accuracies.append(acc)

        # Save the accuracies for all epsilons for this model
        with open(
            f"./attacked_{dataset}_models/{model_name}_{attack}_accuracies.pkl", "wb"
        ) as f:
            if attack == "fgsm":
                pickle.dump({"epsilons": epsilons, "accuracies": accuracies}, f)
            elif attack == "pgd":
                pickle.dump({"iters_list": iters_list, "accuracies": accuracies}, f)<|MERGE_RESOLUTION|>--- conflicted
+++ resolved
@@ -41,21 +41,9 @@
         "model_jacobi_2",
         "model_jacobi_no_dropout_2",
         "model_svb_2",
-<<<<<<< HEAD
-        # "model_no_reg_3",
-        # "model_l2_3",
-        # # "model_jacobi_3",
-        # "model_jacobi_no_dropout_3",
-        # "model_svb_3",
-        # "model_no_reg_4",
-        # "model_l2_4",
-        # "model_jacobi_4",
-        # "model_jacobi_no_dropout_4",
-        # "model_svb_4",
-=======
         "model_no_reg_3",
         "model_l2_3",
-        # "model_jacobi_3",
+        "model_jacobi_3",
         "model_jacobi_no_dropout_3",
         "model_svb_3",
         "model_no_reg_4",
@@ -63,7 +51,6 @@
         "model_jacobi_4",
         "model_jacobi_no_dropout_4",
         "model_svb_4",
->>>>>>> dc8f06d3
     ]
     models = {name: ModelInfo(name, dataset) for name in model_names}
 
